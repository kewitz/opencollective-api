--- conflicted
+++ resolved
@@ -10,10 +10,6 @@
  * (a collective is considered as active if it has ever received any funding from its host or through a order)
  */
 const getTotalCollectives = memoize(() => {
-<<<<<<< HEAD
-  console.log(">>> update total number of active collectives")
-=======
->>>>>>> 8e31882e
   return queries.getTotalNumberOfActiveCollectives();
 });
 
